--- conflicted
+++ resolved
@@ -1,3 +1,5 @@
+version: '3.8'
+
 services:
   app:
     build:
@@ -5,46 +7,8 @@
       dockerfile: Dockerfile.dev
     container_name: skku_gallery_app
     ports:
-      - "${PORT:-3000}:${PORT:-3000}"
+      - "3000:3000"
     environment:
-<<<<<<< HEAD
-      - NODE_ENV=${NODE_ENV:-development}
-      # 로컬 개발: MySQL 컨테이너, Railway: MySQL 내부 인스턴스
-      - DB_HOST=${DB_HOST:-mysql}
-      - DB_PORT=${DB_PORT:-3306}
-      - DB_USER=${DB_USER:-root}
-      - DB_PASSWORD=${DB_PASSWORD:-devpassword}
-      - DB_NAME=${DB_NAME:-skku_sfa_gallery}
-      # 외부 Redis 서비스 사용 (로컬 개발 시에도 실제 외부 서비스)
-      - REDIS_URL=${REDIS_URL}
-      - REDIS_HOST=${REDIS_HOST}
-      - REDIS_PORT=${REDIS_PORT}
-      - REDIS_PASSWORD=${REDIS_PASSWORD}
-      # Cloudinary 외부 서비스 (로컬 개발 시에도 실제 외부 서비스)
-      - CLOUDINARY_CLOUD_NAME=${CLOUDINARY_CLOUD_NAME}
-      - CLOUDINARY_API_KEY=${CLOUDINARY_API_KEY}
-      - CLOUDINARY_API_SECRET=${CLOUDINARY_API_SECRET}
-      # 기타 환경 변수
-      - JWT_SECRET=${JWT_SECRET:-local_development_secret}
-      - SESSION_SECRET=${SESSION_SECRET:-local_session_secret}
-    env_file:
-      - .env
-    depends_on:
-      mysql:
-        condition: service_healthy
-    networks:
-      - gallery_network
-    volumes:
-      - .:/app
-      - /app/node_modules
-    command: ${DOCKER_COMMAND:-npm run dev}
-
-  # 🗄️ MySQL Database (로컬 개발용 - Railway에서는 내부 인스턴스 사용)
-  mysql:
-    image: mysql:8.0
-    container_name: skku_gallery_mysql_dev
-    restart: unless-stopped
-=======
       - NODE_ENV=development
       - DB_HOST=mysql
       - DB_PORT=3306
@@ -64,20 +28,13 @@
   mysql:
     image: mysql:8.0
     container_name: skku_gallery_mysql
->>>>>>> 91040c83
     environment:
       MYSQL_ROOT_PASSWORD: devpassword
       MYSQL_DATABASE: skku_sfa_gallery
       MYSQL_CHARACTER_SET_SERVER: utf8mb4
       MYSQL_COLLATION_SERVER: utf8mb4_unicode_ci
     ports:
-<<<<<<< HEAD
-      - "3306:3306"
-    networks:
-      - gallery_network
-=======
       - "3307:3306"  # 로컬 3306 충돌 피해서 3307로 매핑
->>>>>>> 91040c83
     volumes:
       - mysql_data:/var/lib/mysql
     healthcheck:
@@ -86,55 +43,11 @@
       retries: 10
       interval: 30s
       start_period: 30s
-<<<<<<< HEAD
-
-  # 🧪 Integration Test Environment
-  mysql_test:
-    image: mysql:8.0
-    container_name: skku_gallery_mysql_test
-    restart: "no"
-    environment:
-      MYSQL_ROOT_PASSWORD: testpassword
-      MYSQL_DATABASE: skku_sfa_gallery_test
-    ports:
-      - "3307:3306"  # 테스트용 별도 포트
-    networks:
-      - test_network
-    command: --default-authentication-plugin=mysql_native_password --character-set-server=utf8mb4 --collation-server=utf8mb4_unicode_ci
-    healthcheck:
-      test: ["CMD", "mysqladmin", "ping", "-h", "localhost", "-u", "root", "-ptestpassword"]
-      timeout: 10s
-      retries: 5
-    profiles:
-      - test
-
-  redis_test:
-    image: redis:7-alpine
-    container_name: skku_gallery_redis_test
-    restart: "no"
-    ports:
-      - "6380:6379"  # 테스트용 별도 포트
-    networks:
-      - test_network
-    command: redis-server --save "" --appendonly no
-    healthcheck:
-      test: ["CMD", "redis-cli", "ping"]
-      timeout: 3s
-      retries: 3
-    profiles:
-      - test
-
-# 💾 Data Persistence (로컬 개발용)
-volumes:
-  mysql_data:
-    driver: local
-=======
     networks:
       - gallery_network
 
 volumes:
   mysql_data:
->>>>>>> 91040c83
 
 networks:
   gallery_network: