/**
 * 개발 환경 전용 설정 (간소화됨)
 */
import { baseConfig, mergeConfig } from './base.js';

const developmentOverrides = {
    app: {
        debug: true,
        port: 3000
    },

    database: {
        logging: console.log,
        pool: {
            max: 5,
            min: 0,
            acquire: 30000,
            idle: 10000
        }
    },

<<<<<<< HEAD
    // Cloudinary 설정 (테스트 환경과 동일)
    storage: {
        cloudName: process.env.CLOUDINARY_CLOUD_NAME || 'test-cloud',
        apiKey: process.env.CLOUDINARY_API_KEY || 'test-key',
        apiSecret: process.env.CLOUDINARY_API_SECRET || 'test-secret',
        environment: 'test', // 테스트 환경 폴더 사용
        uploadDir: 'test' // 테스트와 동일한 업로드 디렉토리
    },

    // Redis 설정 (테스트 환경과 동일)
=======
>>>>>>> a7fe7208
    redis: {
        host: process.env.REDIS_HOST || 'redis', // Docker 컨테이너 이름
        port: parseInt(process.env.REDIS_PORT, 10) || 6379,
        password: process.env.REDIS_PASSWORD || 'devredispass', // 개발용 비밀번호
        db: 0,
        maxRetriesPerRequest: 3,
        retryDelayOnFailover: 100,
        connectTimeout: 10000,
        lazyConnect: true
    },

    logging: {
        level: 'info',
        enableFileLogging: true,
        enableConsoleLogging: true
    },

    security: {
        csp: {
            contentSecurityPolicy: {
                directives: {
                    // 개발 환경 추가 허용
                    scriptSrc: [
                        '\'self\'',
                        '\'unsafe-inline\'',
                        '\'unsafe-eval\'', // 개발 도구용
                        'https://cdn.jsdelivr.net',
                        'blob:'
                    ],
                    connectSrc: [
                        '\'self\'',
                        'https://api.cloudinary.com',
                        'https://res.cloudinary.com',
                        'ws://localhost:*', // 개발 웹소켓
                        'wss://localhost:*'
                    ]
                }
            }
        },
<<<<<<< HEAD

        staticFiles: {
            setHeaders: (res, filePath) => {
                // 개발 환경에서는 캐시 비활성화
                res.setHeader('Cache-Control', 'no-cache, no-store, must-revalidate');
                res.setHeader('Pragma', 'no-cache');
                res.setHeader('Expires', '0');

                // 정적 파일별 보안 헤더
                if (filePath.includes('.js')) {
                    res.setHeader('X-Content-Type-Options', 'nosniff');
                }
            }
=======
        additionalHeaders: {
            'X-Development-Mode': 'true'
>>>>>>> a7fe7208
        }
    },

    session: {
        secret: process.env.SESSION_SECRET || 'dev-session-secret-key-minimum-32-chars',
        resave: false,
        saveUninitialized: false,
        cookie: {
            secure: false,
            maxAge: 24 * 60 * 60 * 1000 // 24시간
        },
        name: 'dev_gallery_sid'
    },

    rateLimit: {
<<<<<<< HEAD
        windowMs: 15 * 60 * 1000, // 15분
        max: 1000, // 개발 환경에서는 관대한 제한
        skipPaths: ['/health', '/favicon.ico', '/api/dev', '/css/', '/js/', '/images/', '/assets/', '/uploads/']
=======
        windowMs: 15 * 60 * 1000,
        max: 500, // 개발환경은 관대하게
        message: 'API 요청이 너무 많습니다. 잠시 후 다시 시도해주세요.'
>>>>>>> a7fe7208
    },

    jwt: {
<<<<<<< HEAD
        accessTokenSecret: process.env.JWT_ACCESS_SECRET || 'dev-access-token-secret-key-minimum-32-chars',
        refreshTokenSecret: process.env.JWT_REFRESH_SECRET || 'dev-refresh-token-secret-key-minimum-32-chars',
        accessTokenExpiry: '1h', // 1시간 (개발 시 자주 만료되면 불편)
        refreshTokenExpiry: '30d', // 30일 (개발 편의성)
=======
        accessTokenExpiry: '1h',
        refreshTokenExpiry: '30d',
>>>>>>> a7fe7208
        issuer: 'skku-fac-gallery-dev',
        audience: 'skku-fac-gallery-dev-users'
    }
};

export default mergeConfig(baseConfig, developmentOverrides);<|MERGE_RESOLUTION|>--- conflicted
+++ resolved
@@ -19,19 +19,6 @@
         }
     },
 
-<<<<<<< HEAD
-    // Cloudinary 설정 (테스트 환경과 동일)
-    storage: {
-        cloudName: process.env.CLOUDINARY_CLOUD_NAME || 'test-cloud',
-        apiKey: process.env.CLOUDINARY_API_KEY || 'test-key',
-        apiSecret: process.env.CLOUDINARY_API_SECRET || 'test-secret',
-        environment: 'test', // 테스트 환경 폴더 사용
-        uploadDir: 'test' // 테스트와 동일한 업로드 디렉토리
-    },
-
-    // Redis 설정 (테스트 환경과 동일)
-=======
->>>>>>> a7fe7208
     redis: {
         host: process.env.REDIS_HOST || 'redis', // Docker 컨테이너 이름
         port: parseInt(process.env.REDIS_PORT, 10) || 6379,
@@ -71,31 +58,12 @@
                 }
             }
         },
-<<<<<<< HEAD
-
-        staticFiles: {
-            setHeaders: (res, filePath) => {
-                // 개발 환경에서는 캐시 비활성화
-                res.setHeader('Cache-Control', 'no-cache, no-store, must-revalidate');
-                res.setHeader('Pragma', 'no-cache');
-                res.setHeader('Expires', '0');
-
-                // 정적 파일별 보안 헤더
-                if (filePath.includes('.js')) {
-                    res.setHeader('X-Content-Type-Options', 'nosniff');
-                }
-            }
-=======
         additionalHeaders: {
             'X-Development-Mode': 'true'
->>>>>>> a7fe7208
         }
     },
 
     session: {
-        secret: process.env.SESSION_SECRET || 'dev-session-secret-key-minimum-32-chars',
-        resave: false,
-        saveUninitialized: false,
         cookie: {
             secure: false,
             maxAge: 24 * 60 * 60 * 1000 // 24시간
@@ -104,27 +72,14 @@
     },
 
     rateLimit: {
-<<<<<<< HEAD
-        windowMs: 15 * 60 * 1000, // 15분
-        max: 1000, // 개발 환경에서는 관대한 제한
-        skipPaths: ['/health', '/favicon.ico', '/api/dev', '/css/', '/js/', '/images/', '/assets/', '/uploads/']
-=======
         windowMs: 15 * 60 * 1000,
         max: 500, // 개발환경은 관대하게
         message: 'API 요청이 너무 많습니다. 잠시 후 다시 시도해주세요.'
->>>>>>> a7fe7208
     },
 
     jwt: {
-<<<<<<< HEAD
-        accessTokenSecret: process.env.JWT_ACCESS_SECRET || 'dev-access-token-secret-key-minimum-32-chars',
-        refreshTokenSecret: process.env.JWT_REFRESH_SECRET || 'dev-refresh-token-secret-key-minimum-32-chars',
-        accessTokenExpiry: '1h', // 1시간 (개발 시 자주 만료되면 불편)
-        refreshTokenExpiry: '30d', // 30일 (개발 편의성)
-=======
         accessTokenExpiry: '1h',
         refreshTokenExpiry: '30d',
->>>>>>> a7fe7208
         issuer: 'skku-fac-gallery-dev',
         audience: 'skku-fac-gallery-dev-users'
     }
