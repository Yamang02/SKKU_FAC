import ViewResolver from '../../../../common/utils/ViewResolver.js';
import { ViewPath } from '../../../../common/constants/ViewPath.js';
import BaseAdminController from '../BaseAdminController.js';

export default class SystemManagementController extends BaseAdminController {
    // 의존성 주입을 위한 static dependencies 정의
    static dependencies = ['SystemManagementService'];

    constructor(systemManagementService = null) {
        super('SystemManagementController');

        // 의존성 주입 방식 (새로운 방식)
        if (systemManagementService) {
            this.systemManagementService = systemManagementService;
        } else {
            // 기존 방식 호환성 유지 (임시)

            throw new Error('SystemManagementService가 주입되지 않았습니다.');
        }
    }

    /**
     * 관리자 대시보드를 렌더링합니다.
     */
    async getDashboard(req, res) {
        return this.safeExecuteSSR(
            async () => {
                const dashboardData = await this.systemManagementService.getDashboardData();

                return ViewResolver.render(res, ViewPath.ADMIN.DASHBOARD, {
                    title: '관리자 대시보드',
<<<<<<< HEAD
                    dashboardData,
                    stats: dashboardData.stats,
                    recentActivities: dashboardData.recentActivities,
                    recentNotices: dashboardData.recentNotices,
                    featuredArtworks: dashboardData.featuredArtworks,
                    user: req.user
=======
                    user: req.user,
                    // dashboardData 객체를 풀어서 전달
                    ...dashboardData
>>>>>>> a7fe7208
                });
            },
            req,
            res,
            {
                operationName: '대시보드 조회',
                errorRedirectPath: '/admin',
                errorMessage: '대시보드 데이터를 불러오는 중 오류가 발생했습니다.'
            }
        );
    }
}<|MERGE_RESOLUTION|>--- conflicted
+++ resolved
@@ -29,18 +29,9 @@
 
                 return ViewResolver.render(res, ViewPath.ADMIN.DASHBOARD, {
                     title: '관리자 대시보드',
-<<<<<<< HEAD
-                    dashboardData,
-                    stats: dashboardData.stats,
-                    recentActivities: dashboardData.recentActivities,
-                    recentNotices: dashboardData.recentNotices,
-                    featuredArtworks: dashboardData.featuredArtworks,
-                    user: req.user
-=======
                     user: req.user,
                     // dashboardData 객체를 풀어서 전달
                     ...dashboardData
->>>>>>> a7fe7208
                 });
             },
             req,
