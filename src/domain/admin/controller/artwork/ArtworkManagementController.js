--- conflicted
+++ resolved
@@ -51,10 +51,6 @@
                     title: '작품 관리',
                     artworks: artworkListData.artworks,
                     total: artworkListData.total,
-<<<<<<< HEAD
-                    pagination,
-=======
->>>>>>> a7fe7208
                     page: pagination,
                     filters: { keyword, status, isFeatured },
                     sort,
