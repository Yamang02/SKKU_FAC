import express from 'express';
import session from 'express-session';
import flash from 'connect-flash';
import path from 'path';
import { fileURLToPath } from 'url';
import helmet from 'helmet';
import rateLimit from 'express-rate-limit';
import { pageTracker } from './common/middleware/PageTracker.js';
import { createUploadDirs } from './common/utils/createUploadDirs.js';
import methodOverride from 'method-override';
import { isAdmin } from './common/middleware/auth.js';

// 라우터 import
import { HomeRouter, ExhibitionRouter, ArtworkRouter, UserRouter, AdminRouter, AuthRouter } from './routeIndex.js';

const app = express();
const __filename = fileURLToPath(import.meta.url);
const __dirname = path.dirname(__filename);

// 업로드 디렉토리 생성
createUploadDirs();

// 헬스체크 엔드포인트를 가장 먼저 등록
app.get('/health', (req, res) => {
    res.status(200).send('OK');
});

// 보안 미들웨어
app.use(helmet({
    contentSecurityPolicy: {
        directives: {
            defaultSrc: ['\'self\''],
            scriptSrc: ['\'self\'', '\'unsafe-inline\''],
            styleSrc: ['\'self\'', 'https://cdnjs.cloudflare.com', 'https://fonts.googleapis.com', '\'unsafe-inline\''],
            fontSrc: ['\'self\'', 'https://fonts.googleapis.com', 'https://cdnjs.cloudflare.com', 'https://fonts.gstatic.com', '\'unsafe-inline\''],
            imgSrc: ['\'self\'', 'https://res.cloudinary.com/dw57ytzhg/', 'data:', 'blob:']
        }
    },
    crossOriginEmbedderPolicy: false
}));

<<<<<<< HEAD
// Rate Limiter 설정 (헬스체크 엔드포인트는 제외)
=======
// Rate Limiter 설정 (헬스체크 엔드포인트는 이미 위에서 처리)
>>>>>>> 82590b15
const limiter = rateLimit({
    windowMs: 15 * 60 * 1000, // 15분
    max: 300, // IP당 최대 요청 수
    skip: (req) => req.path === '/health' // 헬스체크 엔드포인트 제외
});
app.use(limiter);

<<<<<<< HEAD
=======
// Basic Auth 주석 처리
// const ADMIN_USER = process.env.ADMIN_USER;
// const ADMIN_PASSWORD = process.env.ADMIN_PASSWORD;
//
// if (process.env.NODE_ENV === 'production' || process.env.ENABLE_AUTH === 'true') {
//     // 헬스체크 경로는 인증에서 제외
//     app.use((req, res, next) => {
//         if (req.path === '/health') {
//             return next();
//         }
//
//         basicAuth({
//             users: { [ADMIN_USER]: ADMIN_PASSWORD },
//             challenge: true,
//             realm: 'SKKU Gallery Development Preview'
//         })(req, res, next);
//     });
// }

/**
 * 이전 페이지 URL 결정
 */
const getReturnUrl = (req) => {
    const prevPage = req.session?.previousPage;

    if (req.originalUrl.startsWith('/admin')) {
        return '/admin';
    }

    if (prevPage && !prevPage.includes('/error')) {
        return prevPage;
    }

    return '/';
};

>>>>>>> 82590b15
// 미들웨어 설정
app.use(express.json({ limit: '10mb' }));
app.use(express.urlencoded({ extended: true, limit: '10mb' }));

// HTTP 메서드 재정의 미들웨어 등록
app.use(methodOverride('_method'));

// 정적 파일 제공 설정
const staticOptions = {
    setHeaders: (res, path) => {
        if (path.endsWith('.js')) {
            res.setHeader('Content-Type', 'text/javascript; charset=UTF-8');
            res.setHeader('X-Content-Type-Options', 'nosniff');
        }
        // 캐시 설정
        res.setHeader('Cache-Control', 'public, max-age=86400'); // 24시간
    }
};

app.use(express.static(path.join(__dirname, './public'), staticOptions));
app.use('/assets', express.static(path.join(__dirname, './public/assets'), staticOptions));
app.use('/css', express.static(path.join(__dirname, './public/css'), staticOptions));
app.use('/js', express.static(path.join(__dirname, './public/js'), staticOptions));
app.use('/images', express.static(path.join(__dirname, './public/images'), staticOptions));
app.use('/uploads', express.static(path.join(__dirname, './public/uploads'), staticOptions));


// 세션 설정
const sessionConfig = {
    secret: process.env.SESSION_SECRET,
    resave: false,
    saveUninitialized: true,
    cookie: {
        secure: process.env.NODE_ENV === 'production',
        httpOnly: true,
        maxAge: 24 * 60 * 60 * 1000, // 24시간
        sameSite: 'strict'
    },
    name: 'sessionId',
    rolling: true
};

if (process.env.NODE_ENV === 'production') {
    app.set('trust proxy', 1); // nginx 등의 프록시 사용 시 필요
    sessionConfig.cookie.secure = true;
}

app.use(session(sessionConfig));

// Flash 메시지 미들웨어 등록
app.use(flash());

// 플래시 메시지를 res.locals에 추가
app.use((req, res, next) => {
    res.locals.messages = {
        success: req.flash('success'),
        error: req.flash('error'),
        info: req.flash('info'),
        warning: req.flash('warning')
    };
    next();
});

// 페이지 추적 미들웨어 등록
app.use(pageTracker);

// 뷰 엔진 설정
app.set('view engine', 'ejs');
app.set('views', path.join(__dirname, 'views'));

// 전역 미들웨어 - 사용자 정보를 모든 뷰에서 사용 가능하게 설정
app.use((req, res, next) => {
    res.locals.user = req.session.user || null;
    // XSS 방지를 위한 헤더 설정
    res.setHeader('X-XSS-Protection', '1; mode=block');
    next();
});

// 요청 로깅 미들웨어
app.use((req, res, next) => {
    const start = Date.now();
    res.on('finish', () => {
        const duration = Date.now() - start;
        console.log(`${req.method} ${req.originalUrl} - ${res.statusCode} (${duration}ms)`);
    });
    next();
});

/**
 * 이전 페이지 URL 결정
 */
const getReturnUrl = (req) => {
    const prevPage = req.session?.previousPage;

    if (req.originalUrl.startsWith('/admin')) {
        return '/admin';
    }

    if (prevPage && !prevPage.includes('/error')) {
        return prevPage;
    }

    return '/';
};

// 라우터 설정
app.use('/', HomeRouter);
app.use('/exhibition', ExhibitionRouter);
app.use('/artwork', ArtworkRouter);
app.use('/user', UserRouter);
app.use('/admin', isAdmin, AdminRouter);
app.use('/auth', AuthRouter);
console.log('✅ 라우터 설정 완료');

// 404 에러 처리
app.use((req, res) => {
    console.log(`404 Error - URL: ${req.originalUrl}`);
    const returnUrl = getReturnUrl(req);
    const isAdminPath = req.originalUrl.startsWith('/admin');

    if (req.xhr || req.headers.accept?.includes('application/json')) {
        return res.status(404).json({ error: '페이지를 찾을 수 없습니다.' });
    }
    res.status(404).render('common/error', {
        title: '404 에러',
        message: '페이지를 찾을 수 없습니다.',
        returnUrl,
        isAdminPath,
        error: {
            code: 404,
            stack: null
        }
    });
});

// 500 에러 처리
app.use((err, req, res, _next) => {
    console.error(`500 Error - URL: ${req.originalUrl}, Error: ${err.message}`);
    const returnUrl = getReturnUrl(req);
    const isAdminPath = req.originalUrl.startsWith('/admin');

    if (req.xhr || req.headers.accept?.includes('application/json')) {
        return res.status(500).json({
            error: process.env.NODE_ENV === 'development'
                ? err.message
                : '서버 에러가 발생했습니다.'
        });
    }
    res.status(500).render('common/error', {
        title: '500 에러',
        message: process.env.NODE_ENV === 'development'
            ? err.message
            : '서버 에러가 발생했습니다.',
        returnUrl,
        isAdminPath,
        error: {
            code: 500,
            stack: process.env.NODE_ENV === 'development' ? err.stack : null
        }
    });
});

export default app;<|MERGE_RESOLUTION|>--- conflicted
+++ resolved
@@ -21,6 +21,7 @@
 createUploadDirs();
 
 // 헬스체크 엔드포인트를 가장 먼저 등록
+// 헬스체크 엔드포인트를 가장 먼저 등록
 app.get('/health', (req, res) => {
     res.status(200).send('OK');
 });
@@ -39,11 +40,7 @@
     crossOriginEmbedderPolicy: false
 }));
 
-<<<<<<< HEAD
 // Rate Limiter 설정 (헬스체크 엔드포인트는 제외)
-=======
-// Rate Limiter 설정 (헬스체크 엔드포인트는 이미 위에서 처리)
->>>>>>> 82590b15
 const limiter = rateLimit({
     windowMs: 15 * 60 * 1000, // 15분
     max: 300, // IP당 최대 요청 수
@@ -51,45 +48,6 @@
 });
 app.use(limiter);
 
-<<<<<<< HEAD
-=======
-// Basic Auth 주석 처리
-// const ADMIN_USER = process.env.ADMIN_USER;
-// const ADMIN_PASSWORD = process.env.ADMIN_PASSWORD;
-//
-// if (process.env.NODE_ENV === 'production' || process.env.ENABLE_AUTH === 'true') {
-//     // 헬스체크 경로는 인증에서 제외
-//     app.use((req, res, next) => {
-//         if (req.path === '/health') {
-//             return next();
-//         }
-//
-//         basicAuth({
-//             users: { [ADMIN_USER]: ADMIN_PASSWORD },
-//             challenge: true,
-//             realm: 'SKKU Gallery Development Preview'
-//         })(req, res, next);
-//     });
-// }
-
-/**
- * 이전 페이지 URL 결정
- */
-const getReturnUrl = (req) => {
-    const prevPage = req.session?.previousPage;
-
-    if (req.originalUrl.startsWith('/admin')) {
-        return '/admin';
-    }
-
-    if (prevPage && !prevPage.includes('/error')) {
-        return prevPage;
-    }
-
-    return '/';
-};
-
->>>>>>> 82590b15
 // 미들웨어 설정
 app.use(express.json({ limit: '10mb' }));
 app.use(express.urlencoded({ extended: true, limit: '10mb' }));
